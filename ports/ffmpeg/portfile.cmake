include(vcpkg_common_functions)
set(SOURCE_PATH ${CURRENT_BUILDTREES_DIR}/src/ffmpeg-4.1)
vcpkg_download_distfile(ARCHIVE
    URLS "http://ffmpeg.org/releases/ffmpeg-4.1.tar.bz2"
    FILENAME "ffmpeg-4.1.tar.bz2"
    SHA512 ccf6d07268dc47e08ca619eb182a003face2a8ee73ec1a28157330dd7de1df88939def1fc1c7e6b6ac7b59752cdad84657d589b2fafb73e14e5ef03fb6e33417
)

if (${SOURCE_PATH} MATCHES " ")
    message(FATAL_ERROR "Error: ffmpeg will not build with spaces in the path. Please use a directory with no spaces")
endif()

vcpkg_extract_source_archive(${ARCHIVE})
vcpkg_apply_patches(
    SOURCE_PATH ${SOURCE_PATH}
    PATCHES
        ${CMAKE_CURRENT_LIST_DIR}/create-lib-libraries.patch
        ${CMAKE_CURRENT_LIST_DIR}/detect-openssl.patch
        ${CMAKE_CURRENT_LIST_DIR}/configure_opencv.patch
        ${CMAKE_CURRENT_LIST_DIR}/fix_windowsinclude-in-ffmpegexe-1.patch
        ${CMAKE_CURRENT_LIST_DIR}/fix_windowsinclude-in-ffmpegexe-2.patch
        ${CMAKE_CURRENT_LIST_DIR}/fix_windowsinclude-in-ffmpegexe-3.patch
)

vcpkg_find_acquire_program(YASM)
get_filename_component(YASM_EXE_PATH ${YASM} DIRECTORY)
set(ENV{PATH} "$ENV{PATH};${YASM_EXE_PATH}")

if(VCPKG_CMAKE_SYSTEM_NAME STREQUAL "WindowsStore" AND VCPKG_TARGET_ARCHITECTURE STREQUAL "arm")
    vcpkg_acquire_msys(MSYS_ROOT PACKAGES perl gcc diffutils make)
else()
    vcpkg_acquire_msys(MSYS_ROOT PACKAGES diffutils make)
endif()
set(BASH ${MSYS_ROOT}/usr/bin/bash.exe)
set(ENV{INCLUDE} "${CURRENT_INSTALLED_DIR}/include;$ENV{INCLUDE}")
set(ENV{LIB} "${CURRENT_INSTALLED_DIR}/lib;$ENV{LIB}")

set(_csc_PROJECT_PATH ffmpeg)

file(REMOVE_RECURSE ${CURRENT_BUILDTREES_DIR}/${TARGET_TRIPLET}-dbg ${CURRENT_BUILDTREES_DIR}/${TARGET_TRIPLET}-rel)

set(OPTIONS "--enable-asm --enable-yasm --disable-doc --enable-debug")
set(OPTIONS "${OPTIONS} --enable-runtime-cpudetect")

if("nonfree" IN_LIST FEATURES)
    set(OPTIONS "${OPTIONS} --enable-nonfree")
endif()

if("gpl" IN_LIST FEATURES)
    set(OPTIONS "${OPTIONS} --enable-gpl")
endif()

if("openssl" IN_LIST FEATURES)
    set(OPTIONS "${OPTIONS} --enable-openssl")
else()
    set(OPTIONS "${OPTIONS} --disable-openssl")
endif()

if("ffmpeg" IN_LIST FEATURES)
    set(OPTIONS "${OPTIONS} --enable-ffmpeg")
<<<<<<< HEAD
=======
else()
    set(OPTIONS "${OPTIONS} --disable-ffmpeg")
endif()

if("ffplay" IN_LIST FEATURES)
    set(OPTIONS "${OPTIONS} --enable-ffplay")
>>>>>>> df4f0c0e
else()
    set(OPTIONS "${OPTIONS} --disable-ffmpeg")
endif()

if("ffmpeg" IN_LIST FEATURES)
    set(OPTIONS "${OPTIONS} --enable-ffmpeg")
else()
    set(OPTIONS "${OPTIONS} --disable-ffmpeg")
endif()

if("ffplay" IN_LIST FEATURES)
    set(OPTIONS "${OPTIONS} --enable-ffplay")
else()
    set(OPTIONS "${OPTIONS} --disable-ffplay")
endif()

if("ffprobe" IN_LIST FEATURES)
    set(OPTIONS "${OPTIONS} --enable-ffprobe")
else()
    set(OPTIONS "${OPTIONS} --disable-ffprobe")
endif()

if("x264" IN_LIST FEATURES)
    set(OPTIONS "${OPTIONS} --enable-libx264")
else()
    set(OPTIONS "${OPTIONS} --disable-libx264")
endif()

if("opencl" IN_LIST FEATURES)
    set(OPTIONS "${OPTIONS} --enable-opencl")
else()
    set(OPTIONS "${OPTIONS} --disable-opencl")
endif()

if("lzma" IN_LIST FEATURES)
    set(OPTIONS "${OPTIONS} --enable-lzma")
else()
    set(OPTIONS "${OPTIONS} --disable-lzma")
endif()

# bzip2's debug library is named "bz2d", which isn't found by ffmpeg
# if("bzip2" IN_LIST FEATURES)
#     set(OPTIONS "${OPTIONS} --enable-bzip2")
# else()
#     set(OPTIONS "${OPTIONS} --disable-bzip2")
# endif()

if(VCPKG_CMAKE_SYSTEM_NAME STREQUAL "WindowsStore")
    set(ENV{LIBPATH} "$ENV{LIBPATH};$ENV{_WKITS10}references\\windows.foundation.foundationcontract\\2.0.0.0\\;$ENV{_WKITS10}references\\windows.foundation.universalapicontract\\3.0.0.0\\")
    set(OPTIONS "${OPTIONS} --disable-programs --enable-cross-compile --target-os=win32 --arch=${VCPKG_TARGET_ARCHITECTURE}")
    set(OPTIONS "${OPTIONS} --extra-cflags=-DWINAPI_FAMILY=WINAPI_FAMILY_APP --extra-cflags=-D_WIN32_WINNT=0x0A00")

    if (VCPKG_TARGET_ARCHITECTURE STREQUAL "arm")
        vcpkg_find_acquire_program(GASPREPROCESSOR)
        foreach(GAS_PATH ${GASPREPROCESSOR})
            get_filename_component(GAS_ITEM_PATH ${GAS_PATH} DIRECTORY)
            set(ENV{PATH} "$ENV{PATH};${GAS_ITEM_PATH}")
        endforeach(GAS_PATH)
    elseif (VCPKG_TARGET_ARCHITECTURE STREQUAL "x64")
    elseif (VCPKG_TARGET_ARCHITECTURE STREQUAL "x86")
    else()
        message(FATAL_ERROR "Unsupported architecture")
    endif()
endif()

set(OPTIONS_DEBUG "") # Note: --disable-optimizations can't be used due to http://ffmpeg.org/pipermail/libav-user/2013-March/003945.html
set(OPTIONS_RELEASE "")

set(OPTIONS "${OPTIONS} --extra-cflags=-DHAVE_UNISTD_H=0")

if(VCPKG_LIBRARY_LINKAGE STREQUAL "dynamic")
    set(OPTIONS "${OPTIONS} --disable-static --enable-shared")
    if (VCPKG_CMAKE_SYSTEM_NAME STREQUAL "WindowsStore")
        set(OPTIONS "${OPTIONS} --extra-ldflags=-APPCONTAINER --extra-ldflags=WindowsApp.lib")
    endif()
endif()

message(STATUS "Building Options: ${OPTIONS}")

if(VCPKG_CRT_LINKAGE STREQUAL "dynamic")
    set(OPTIONS_DEBUG "${OPTIONS_DEBUG} --extra-cflags=-MDd --extra-cxxflags=-MDd")
    set(OPTIONS_RELEASE "${OPTIONS_RELEASE} --extra-cflags=-MD --extra-cxxflags=-MD")
else()
    set(OPTIONS_DEBUG "${OPTIONS_DEBUG} --extra-cflags=-MTd --extra-cxxflags=-MTd")
    set(OPTIONS_RELEASE "${OPTIONS_RELEASE} --extra-cflags=-MT --extra-cxxflags=-MT")
endif()

message(STATUS "Building ${_csc_PROJECT_PATH} for Release")
file(MAKE_DIRECTORY ${CURRENT_BUILDTREES_DIR}/${TARGET_TRIPLET}-rel)
vcpkg_execute_required_process(
    COMMAND ${BASH} --noprofile --norc "${CMAKE_CURRENT_LIST_DIR}\\build.sh"
        "${CURRENT_BUILDTREES_DIR}/${TARGET_TRIPLET}-rel" # BUILD DIR
        "${SOURCE_PATH}" # SOURCE DIR
        "${CURRENT_PACKAGES_DIR}" # PACKAGE DIR
        "${OPTIONS} ${OPTIONS_RELEASE}"
    WORKING_DIRECTORY ${CURRENT_BUILDTREES_DIR}/${TARGET_TRIPLET}-rel
    LOGNAME build-${TARGET_TRIPLET}-rel
)

message(STATUS "Building ${_csc_PROJECT_PATH} for Debug")
file(MAKE_DIRECTORY ${CURRENT_BUILDTREES_DIR}/${TARGET_TRIPLET}-dbg)
vcpkg_execute_required_process(
    COMMAND ${BASH} --noprofile --norc "${CMAKE_CURRENT_LIST_DIR}\\build.sh"
        "${CURRENT_BUILDTREES_DIR}/${TARGET_TRIPLET}-dbg" # BUILD DIR
        "${SOURCE_PATH}" # SOURCE DIR
        "${CURRENT_PACKAGES_DIR}/debug" # PACKAGE DIR
        "${OPTIONS} ${OPTIONS_DEBUG}"
    WORKING_DIRECTORY ${CURRENT_BUILDTREES_DIR}/${TARGET_TRIPLET}-dbg
    LOGNAME build-${TARGET_TRIPLET}-dbg
)

file(GLOB DEF_FILES ${CURRENT_PACKAGES_DIR}/lib/*.def ${CURRENT_PACKAGES_DIR}/debug/lib/*.def)

if(VCPKG_TARGET_ARCHITECTURE STREQUAL "arm")
    set(LIB_MACHINE_ARG /machine:ARM)
elseif(VCPKG_TARGET_ARCHITECTURE STREQUAL "x86")
    set(LIB_MACHINE_ARG /machine:x86)
elseif(VCPKG_TARGET_ARCHITECTURE STREQUAL "x64")
    set(LIB_MACHINE_ARG /machine:x64)
else()
    message(FATAL_ERROR "Unsupported target architecture")
endif()

foreach(DEF_FILE ${DEF_FILES})
    get_filename_component(DEF_FILE_DIR "${DEF_FILE}" DIRECTORY)
    get_filename_component(DEF_FILE_NAME "${DEF_FILE}" NAME)
    string(REGEX REPLACE "-[0-9]*\\.def" ".lib" OUT_FILE_NAME "${DEF_FILE_NAME}")
    file(TO_NATIVE_PATH "${DEF_FILE}" DEF_FILE_NATIVE)
    file(TO_NATIVE_PATH "${DEF_FILE_DIR}/${OUT_FILE_NAME}" OUT_FILE_NATIVE)
    message(STATUS "Generating ${OUT_FILE_NATIVE}")
    vcpkg_execute_required_process(
        COMMAND lib.exe /def:${DEF_FILE_NATIVE} /out:${OUT_FILE_NATIVE} ${LIB_MACHINE_ARG}
        WORKING_DIRECTORY ${CURRENT_PACKAGES_DIR}
        LOGNAME libconvert-${TARGET_TRIPLET}
    )
endforeach()

file(GLOB EXP_FILES ${CURRENT_PACKAGES_DIR}/lib/*.exp ${CURRENT_PACKAGES_DIR}/debug/lib/*.exp)
file(GLOB LIB_FILES ${CURRENT_PACKAGES_DIR}/bin/*.lib ${CURRENT_PACKAGES_DIR}/debug/bin/*.lib)
file(GLOB EXE_FILES ${CURRENT_PACKAGES_DIR}/bin/*.exe ${CURRENT_PACKAGES_DIR}/debug/bin/*.exe)
set(FILES_TO_REMOVE ${EXP_FILES} ${LIB_FILES} ${DEF_FILES} ${EXE_FILES})
list(LENGTH FILES_TO_REMOVE FILES_TO_REMOVE_LEN)
if(FILES_TO_REMOVE_LEN GREATER 0)
    file(REMOVE ${FILES_TO_REMOVE})
endif()
file(REMOVE_RECURSE ${CURRENT_PACKAGES_DIR}/debug/include ${CURRENT_PACKAGES_DIR}/debug/share)

vcpkg_copy_pdbs()

# Handle copyright
# TODO: Examine build log and confirm that this license matches the build output
file(COPY ${SOURCE_PATH}/COPYING.LGPLv2.1 DESTINATION ${CURRENT_PACKAGES_DIR}/share/ffmpeg)
file(RENAME ${CURRENT_PACKAGES_DIR}/share/ffmpeg/COPYING.LGPLv2.1 ${CURRENT_PACKAGES_DIR}/share/ffmpeg/copyright)

# Used by OpenCV
file(COPY ${CMAKE_CURRENT_LIST_DIR}/FindFFMPEG.cmake DESTINATION ${CURRENT_PACKAGES_DIR}/share/ffmpeg)<|MERGE_RESOLUTION|>--- conflicted
+++ resolved
@@ -58,15 +58,12 @@
 
 if("ffmpeg" IN_LIST FEATURES)
     set(OPTIONS "${OPTIONS} --enable-ffmpeg")
-<<<<<<< HEAD
-=======
 else()
     set(OPTIONS "${OPTIONS} --disable-ffmpeg")
 endif()
 
-if("ffplay" IN_LIST FEATURES)
-    set(OPTIONS "${OPTIONS} --enable-ffplay")
->>>>>>> df4f0c0e
+if("ffmpeg" IN_LIST FEATURES)
+    set(OPTIONS "${OPTIONS} --enable-ffmpeg")
 else()
     set(OPTIONS "${OPTIONS} --disable-ffmpeg")
 endif()
