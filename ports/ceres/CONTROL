--- conflicted
+++ resolved
@@ -1,8 +1,4 @@
 Source: ceres
-<<<<<<< HEAD
-Version: 1.13.0
-=======
 Version: 1.13.0-1
->>>>>>> fac96eb3
 Build-Depends:suitesparse, eigen3, clapack, gflags, glog
 Description: non-linear optimization package