[CmdletBinding()]
param(
    [string]$Dependency
)

if ($PSVersionTable.PSEdition -ne "Core") {
   Import-Module BitsTransfer -Verbose:$false
}

Write-Verbose "Fetching dependency: $Dependency"

$scriptsDir = split-path -parent $MyInvocation.MyCommand.Definition
$vcpkgRootDir = & $scriptsDir\findFileRecursivelyUp.ps1 $scriptsDir .vcpkg-root

$downloadsDir = "$vcpkgRootDir\downloads"

function SelectProgram([Parameter(Mandatory=$true)][string]$Dependency)
{
    function performDownload(	[Parameter(Mandatory=$true)][string]$Dependency,
                                [Parameter(Mandatory=$true)][string]$url,
                                [Parameter(Mandatory=$true)][string]$downloadDir,
                                [Parameter(Mandatory=$true)][string]$downloadPath,
                                [Parameter(Mandatory=$true)][string]$downloadVersion,
                                [Parameter(Mandatory=$true)][string]$requiredVersion)
    {
        if (Test-Path $downloadPath)
        {
            return
        }

        # Can't print because vcpkg captures the output and expects only the path that is returned at the end of this script file
        # Write-Host "A suitable version of $Dependency was not found (required v$requiredVersion). Downloading portable $Dependency v$downloadVersion..."

        if (!(Test-Path $downloadDir))
        {
            New-Item -ItemType directory -Path $downloadDir | Out-Null
        }

        if (($PSVersionTable.PSEdition -ne "Core") -and ($Dependency -ne "git")) # git fails with BITS
        {
            try {
                $WC = New-Object System.Net.WebClient
                $ProxyAuth = !$WC.Proxy.IsBypassed($url)
                If($ProxyAuth){
                    $ProxyCred = Get-Credential -Message "Enter credentials for Proxy Authentication"
                    $PSDefaultParameterValues.Add("Start-BitsTransfer:ProxyAuthentication","Basic")
                    $PSDefaultParameterValues.Add("Start-BitsTransfer:ProxyCredential",$ProxyCred)
                }

                Start-BitsTransfer -Source $url -Destination $downloadPath -ErrorAction Stop
            }
            catch [System.Exception] {
                # If BITS fails for any reason, delete any potentially partially downloaded files and continue
                if (Test-Path $downloadPath)
                {
                    Remove-Item $downloadPath
                }
            }
        }
        if (!(Test-Path $downloadPath))
        {
            Write-Verbose("Downloading $Dependency...")
            (New-Object System.Net.WebClient).DownloadFile($url, $downloadPath)
        }
    }

    # Enums (without resorting to C#) are only available on powershell 5+.
    $ExtractionType_NO_EXTRACTION_REQUIRED = 0
    $ExtractionType_ZIP = 1
    $ExtractionType_SELF_EXTRACTING_7Z = 2


    # Using this to wait for the execution to finish
    function Invoke-Command()
    {
        param ( [string]$program = $(throw "Please specify a program" ),
                [string]$argumentString = "",
                [switch]$waitForExit )

        $psi = new-object "Diagnostics.ProcessStartInfo"
        $psi.FileName = $program
        $psi.Arguments = $argumentString
        $proc = [Diagnostics.Process]::Start($psi)
        if ( $waitForExit )
        {
            $proc.WaitForExit();
        }
    }

    function Expand-ZIPFile($file, $destination)
    {
        if (!(Test-Path $destination))
        {
            New-Item -ItemType Directory -Path $destination | Out-Null
        }

        $shell = new-object -com shell.application
        $zip = $shell.NameSpace($file)
        foreach($item in $zip.items())
        {
            # Piping to Out-Null is used to block until finished
            $shell.Namespace($destination).copyhere($item) | Out-Null
        }
    }

    if($Dependency -eq "cmake")
    {
<<<<<<< HEAD
        $requiredVersion = "3.9.1"
        $downloadVersion = "3.9.1"
        $url = "https://cmake.org/files/v3.9/cmake-3.9.1-win32-x86.zip"
        $downloadPath = "$downloadsDir\cmake-3.9.1-win32-x86.zip"
        $expectedDownloadedFileHash = "e0d9501bd34e3100e925dcb2e07f5f0ce8980bdbe5fce0ae950b21368d54c1a1"
        $executableFromDownload = "$downloadsDir\cmake-3.9.1-win32-x86\bin\cmake.exe"
=======
        $requiredVersion = "3.9.2"
        $downloadVersion = "3.9.2"
        $url = "https://cmake.org/files/v3.9/cmake-3.9.2-win32-x86.zip"
        $downloadPath = "$downloadsDir\cmake-3.9.2-win32-x86.zip"
        $expectedDownloadedFileHash = "9fe68d50f065666cb2861f53751390f15c6363c440e86a07677689378bb8329f"
        $executableFromDownload = "$downloadsDir\cmake-3.9.2-win32-x86\bin\cmake.exe"
>>>>>>> fac96eb3
        $extractionType = $ExtractionType_ZIP
        $extractionFolder = $downloadsDir
    }
    elseif($Dependency -eq "nuget")
    {
        $requiredVersion = "4.1.0"
        $downloadVersion = "4.1.0"
        $url = "https://dist.nuget.org/win-x86-commandline/v4.1.0/nuget.exe"
        $downloadPath = "$downloadsDir\nuget-4.1.0\nuget.exe"
        $expectedDownloadedFileHash = "4c1de9b026e0c4ab087302ff75240885742c0faa62bd2554f913bbe1f6cb63a0"
        $executableFromDownload = $downloadPath
        $extractionType = $ExtractionType_NO_EXTRACTION_REQUIRED
    }
    elseif($Dependency -eq "git")
    {
        $requiredVersion = "2.14.1"
        $downloadVersion = "2.14.1"
        $url = "https://github.com/git-for-windows/git/releases/download/v2.14.1.windows.1/MinGit-2.14.1-32-bit.zip" # We choose the 32-bit version
        $downloadPath = "$downloadsDir\MinGit-2.14.1-32-bit.zip"
        $expectedDownloadedFileHash = "77b468e0ead1e7da4cb3a1cf35dabab5210bf10457b4142f5e9430318217cdef"
        # There is another copy of git.exe in MinGit\bin. However, an installed version of git add the cmd dir to the PATH.
        # Therefore, choosing the cmd dir here as well.
        $executableFromDownload = "$downloadsDir\MinGit-2.14.1-32-bit\cmd\git.exe"
        $extractionType = $ExtractionType_ZIP
        $extractionFolder = "$downloadsDir\MinGit-2.14.1-32-bit"
    }
    else
    {
        throw "Unknown program requested"
    }

    $downloadSubdir = Split-path $downloadPath -Parent
    if (!(Test-Path $downloadSubdir))
    {
        New-Item -ItemType Directory -Path $downloadSubdir | Out-Null
    }

    performDownload $Dependency $url $downloadsDir $downloadPath $downloadVersion $requiredVersion

    #calculating the hash
    if ($PSVersionTable.PSEdition -ne "Core")
    {
        $hashAlgorithm = [Security.Cryptography.HashAlgorithm]::Create("SHA256")
        $fileAsByteArray = [io.File]::ReadAllBytes($downloadPath)
        $hashByteArray = $hashAlgorithm.ComputeHash($fileAsByteArray)
        $downloadedFileHash = -Join ($hashByteArray | ForEach-Object {"{0:x2}" -f $_})
    }
    else
    {
        $downloadedFileHash = (Get-FileHash -Path $downloadPath -Algorithm SHA256).Hash
    }

    if ($expectedDownloadedFileHash -ne $downloadedFileHash)
    {
        throw [System.IO.FileNotFoundException] ("Mismatching hash of the downloaded " + $Dependency)
    }

    if ($extractionType -eq $ExtractionType_NO_EXTRACTION_REQUIRED)
    {
        # do nothing
    }
    elseif($extractionType -eq $ExtractionType_ZIP)
    {
        if (-not (Test-Path $executableFromDownload)) # consider renaming the extraction folder to make sure the extraction finished
        {
            # Expand-Archive $downloadPath -dest "$extractionFolder" -Force # Requires powershell 5+
            Expand-ZIPFile -File $downloadPath -Destination $extractionFolder
        }
    }
    elseif($extractionType -eq $ExtractionType_SELF_EXTRACTING_7Z)
    {
        if (-not (Test-Path $executableFromDownload))
        {
            Invoke-Command $downloadPath "-y" -waitForExit:$true
        }
    }
    else
    {
        throw "Invalid extraction type"
    }

    if (-not (Test-Path $executableFromDownload))
    {
        throw [System.IO.FileNotFoundException] ("Could not detect or download " + $Dependency)
    }

    return $executableFromDownload
}

SelectProgram $Dependency

Write-Verbose "Fetching dependency: $Dependency. Done."<|MERGE_RESOLUTION|>--- conflicted
+++ resolved
@@ -105,21 +105,12 @@
 
     if($Dependency -eq "cmake")
     {
-<<<<<<< HEAD
-        $requiredVersion = "3.9.1"
-        $downloadVersion = "3.9.1"
-        $url = "https://cmake.org/files/v3.9/cmake-3.9.1-win32-x86.zip"
-        $downloadPath = "$downloadsDir\cmake-3.9.1-win32-x86.zip"
-        $expectedDownloadedFileHash = "e0d9501bd34e3100e925dcb2e07f5f0ce8980bdbe5fce0ae950b21368d54c1a1"
-        $executableFromDownload = "$downloadsDir\cmake-3.9.1-win32-x86\bin\cmake.exe"
-=======
         $requiredVersion = "3.9.2"
         $downloadVersion = "3.9.2"
         $url = "https://cmake.org/files/v3.9/cmake-3.9.2-win32-x86.zip"
         $downloadPath = "$downloadsDir\cmake-3.9.2-win32-x86.zip"
         $expectedDownloadedFileHash = "9fe68d50f065666cb2861f53751390f15c6363c440e86a07677689378bb8329f"
         $executableFromDownload = "$downloadsDir\cmake-3.9.2-win32-x86\bin\cmake.exe"
->>>>>>> fac96eb3
         $extractionType = $ExtractionType_ZIP
         $extractionFolder = $downloadsDir
     }
